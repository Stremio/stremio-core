--- conflicted
+++ resolved
@@ -23,10 +23,7 @@
 pub const CATALOG_PAGE_SIZE: usize = 100;
 pub const CATALOG_PREVIEW_SIZE: usize = 100;
 pub const LIBRARY_RECENT_COUNT: usize = 200;
-<<<<<<< HEAD
 pub const NOTIFICATION_ITEMS_COUNT: usize = 100;
-=======
->>>>>>> d725e575
 
 /// A `LibraryItem` is considered watched once we've watched more than the `duration * threshold`:
 ///
