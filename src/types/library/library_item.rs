use std::marker::PhantomData;

use chrono::{DateTime, Duration, Utc};
use itertools::Itertools;
use serde::{Deserialize, Serialize};
use serde_with::{serde_as, DefaultOnError, DefaultOnNull, NoneAsEmptyString};
use stremio_watched_bitfield::{WatchedBitField, WatchedField};
use url::Url;

use crate::{
    runtime::Env,
    types::resource::{MetaItemBehaviorHints, MetaItemPreview, PosterShape, Video},
};

#[serde_as]
#[derive(Clone, Debug, PartialEq, Eq, Serialize, Deserialize)]
#[serde(rename_all = "camelCase")]
pub struct LibraryItem {
    #[serde(rename = "_id")]
    pub id: String,
    pub name: String,
    pub r#type: String,
    #[serde(default)]
    #[serde_as(deserialize_as = "DefaultOnError<NoneAsEmptyString>")]
    pub poster: Option<Url>,
    #[serde(default)]
    pub poster_shape: PosterShape,
    pub removed: bool,
    pub temp: bool,
    /// Creation time
    #[serde(default, rename = "_ctime")]
    #[serde_as(deserialize_as = "DefaultOnNull<NoneAsEmptyString>")]
    pub ctime: Option<DateTime<Utc>>,
    /// Modification time
    #[serde(rename = "_mtime")]
    pub mtime: DateTime<Utc>,
    pub state: LibraryItemState,
    #[serde(default)]
    pub behavior_hints: MetaItemBehaviorHints,
}

impl LibraryItem {
    #[inline]
    pub fn should_sync<E: Env + 'static>(&self) -> bool {
        let year_ago = E::now() - Duration::days(365);
        let recently_removed = self.removed && self.mtime > year_ago;
        self.r#type != "other" && (!self.removed || recently_removed)
    }
    #[inline]
    pub fn is_in_continue_watching(&self) -> bool {
        self.r#type != "other" && (!self.removed || self.temp) && self.state.time_offset > 0
    }
<<<<<<< HEAD
    #[inline]
    pub fn progress(&self) -> f64 {
        if self.state.time_offset > 0 && self.state.duration > 0 {
            self.state.time_offset as f64 / self.state.duration as f64
        } else {
            0.0
        }
=======
    pub fn should_pull_notifications(&self) -> bool {
        !self.state.notifications_disabled
            && self.r#type != "other"
            && self.r#type != "movie"
            && self.behavior_hints.default_video_id.is_none()
            && (!self.removed || self.temp)
            && self.state.overall_time_watched > 15 * 60 * 1000
>>>>>>> 18fcef7f
    }
}

impl<E: Env + 'static> From<(&MetaItemPreview, PhantomData<E>)> for LibraryItem {
    fn from((meta_item, _): (&MetaItemPreview, PhantomData<E>)) -> Self {
        LibraryItem {
            id: meta_item.id.to_owned(),
            removed: true,
            temp: true,
            ctime: Some(E::now()),
            mtime: E::now(),
            state: LibraryItemState {
                last_watched: Some(E::now()),
                ..LibraryItemState::default()
            },
            name: meta_item.name.to_owned(),
            r#type: meta_item.r#type.to_owned(),
            poster: meta_item.poster.to_owned(),
            poster_shape: meta_item.poster_shape.to_owned(),
            behavior_hints: meta_item.behavior_hints.to_owned(),
        }
    }
}

impl From<(&MetaItemPreview, &LibraryItem)> for LibraryItem {
    fn from((meta_item, library_item): (&MetaItemPreview, &LibraryItem)) -> Self {
        LibraryItem {
            id: meta_item.id.to_owned(),
            name: meta_item.name.to_owned(),
            r#type: meta_item.r#type.to_owned(),
            poster: meta_item.poster.to_owned(),
            poster_shape: meta_item.poster_shape.to_owned(),
            behavior_hints: meta_item.behavior_hints.to_owned(),
            removed: library_item.removed,
            temp: library_item.temp,
            ctime: library_item.ctime.to_owned(),
            mtime: library_item.mtime.to_owned(),
            state: library_item.state.to_owned(),
        }
    }
}

#[serde_as]
#[derive(Default, Clone, Debug, PartialEq, Eq, Serialize, Deserialize)]
#[serde(rename_all = "camelCase")]
pub struct LibraryItemState {
    #[serde(default)]
    #[serde_as(deserialize_as = "DefaultOnNull<NoneAsEmptyString>")]
    pub last_watched: Option<DateTime<Utc>>,
    /// In milliseconds
    pub time_watched: u64,
    /// In milliseconds
    pub time_offset: u64,
    /// In milliseconds
    pub overall_time_watched: u64,
    /// Shows how many times this item has been watched.
    ///
    /// Incremented once for each video watched
    /// or in the case of no videos - every time
    pub times_watched: u32,
    // @TODO: consider bool that can be deserialized from an integer
    pub flagged_watched: u32,
    /// In milliseconds
    pub duration: u64,
    /// The last video watched.
    ///
    /// - For meta's without videos it's either `behavior_hints.default_video_id` (if present) or the `meta.id`
    /// - For meta's with video - the played video.
    #[serde(default, rename = "video_id")]
    #[serde_as(deserialize_as = "DefaultOnNull<NoneAsEmptyString>")]
    pub video_id: Option<String>,
    /// The last stream watched.
    #[serde(default)]
    #[serde_as(deserialize_as = "DefaultOnNull<NoneAsEmptyString>")]
    pub stream: Option<String>,
    /// Field tracking watched videos.
    /// For [`LibraryItem`]s without videos, this field should [`None`].
    #[serde(default)]
    #[serde_as(deserialize_as = "DefaultOnNull<NoneAsEmptyString>")]
    pub watched: Option<WatchedField>,
    /// Release date of last observed video
    #[serde(default)]
    #[serde_as(deserialize_as = "DefaultOnNull<NoneAsEmptyString>")]
    pub last_video_released: Option<DateTime<Utc>>,
    /// Weather or not to receive notification for the given [`LibraryItem`].
    ///
    /// Default: receive notifications
    #[serde(default)]
    pub notifications_disabled: bool,
}

impl LibraryItemState {
    pub fn watched_bitfield(&self, videos: &[Video]) -> WatchedBitField {
        let video_ids = videos
            .iter()
            .sorted_by(|a, b| {
                a.series_info
                    .as_ref()
                    .map(|info| info.season as i64)
                    .unwrap_or(i64::MIN)
                    .cmp(
                        &b.series_info
                            .as_ref()
                            .map(|info| info.season as i64)
                            .unwrap_or(i64::MIN),
                    )
                    .then(
                        a.series_info
                            .as_ref()
                            .map(|info| info.episode as i64)
                            .unwrap_or(i64::MIN)
                            .cmp(
                                &b.series_info
                                    .as_ref()
                                    .map(|info| info.episode as i64)
                                    .unwrap_or(i64::MIN),
                            ),
                    )
                    .then(
                        a.released
                            .as_ref()
                            .map(|released| released.timestamp_millis())
                            .unwrap_or(i64::MIN)
                            .cmp(
                                &b.released
                                    .as_ref()
                                    .map(|released| released.timestamp_millis())
                                    .unwrap_or(i64::MIN),
                            ),
                    )
            })
            .map(|video| &video.id)
            .cloned()
            .collect::<Vec<_>>();
        match &self.watched {
            Some(watched_field) => {
                // TODO: Construct WatchedBitField from `BitField8`
                match WatchedBitField::construct_with_videos(
                    watched_field.to_owned(),
                    video_ids.to_owned(),
                ) {
                    Ok(watched) => watched,
                    Err(_) => WatchedBitField::construct_from_array(vec![], video_ids),
                }
            }
            _ => WatchedBitField::construct_from_array(vec![], video_ids),
        }
    }
}<|MERGE_RESOLUTION|>--- conflicted
+++ resolved
@@ -50,7 +50,6 @@
     pub fn is_in_continue_watching(&self) -> bool {
         self.r#type != "other" && (!self.removed || self.temp) && self.state.time_offset > 0
     }
-<<<<<<< HEAD
     #[inline]
     pub fn progress(&self) -> f64 {
         if self.state.time_offset > 0 && self.state.duration > 0 {
@@ -58,7 +57,7 @@
         } else {
             0.0
         }
-=======
+    }
     pub fn should_pull_notifications(&self) -> bool {
         !self.state.notifications_disabled
             && self.r#type != "other"
@@ -66,7 +65,6 @@
             && self.behavior_hints.default_video_id.is_none()
             && (!self.removed || self.temp)
             && self.state.overall_time_watched > 15 * 60 * 1000
->>>>>>> 18fcef7f
     }
 }
 
