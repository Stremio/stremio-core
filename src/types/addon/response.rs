use derive_more::TryInto;
use serde::{de::Deserializer, Deserialize, Serialize};
use serde_with::{serde_as, VecSkipError};
use url::Url;

use crate::types::{
    addon::DescriptorPreview,
    resource::{MetaItem, MetaItemPreview, Stream, Subtitles},
};

/// Resource Response from an addon.
///
/// Deserializing the struct from json will skip any invalid Vec items
/// and will skip any unknown to the variants fields.
#[derive(Clone, TryInto, Serialize, Debug, PartialEq, Eq)]
#[serde(untagged)]
#[serde_as]
pub enum ResourceResponse {
    Metas {
        metas: Vec<MetaItemPreview>,
    },
    #[serde(rename_all = "camelCase")]
    MetasDetailed {
        metas_detailed: Vec<MetaItem>,
    },
    Meta {
        meta: MetaItem,
    },
    Streams {
        streams: Vec<Stream>,
    },
    Subtitles {
        subtitles: Vec<Subtitles>,
    },
    Addons {
        addons: Vec<DescriptorPreview>,
    },
}

impl ResourceResponse {
    /// Convert any relative path in `Stream.source` with absolute url using the provided addon's transport url
    pub fn convert_relative_paths(&mut self, addon_transport_url: Url) {
        match self {
            ResourceResponse::Metas { ref mut metas } => {
                metas
                    .iter_mut()
                    .flat_map(|meta_item_preview| {
                        meta_item_preview
                            .trailer_streams
                            .iter_mut()
                            .filter_map(|stream| stream.with_addon_url(&addon_transport_url).ok())
                        // .collect::<Result<_, _>>()
                    })
                    .collect()
            }
            ResourceResponse::MetasDetailed {
                ref mut metas_detailed,
            } => {
                metas_detailed
                    .iter_mut()
                    .flat_map(|meta_item| {
                        // MetaItem videos
                        meta_item
                            .videos
                            .iter_mut()
                            .flat_map(|video| {
                                // MetaItem video streams
                                video
                                    .streams
                                    .iter_mut()
                                    .filter_map(|stream| {
                                        stream.with_addon_url(&addon_transport_url).ok()
                                    })
                                    .chain(
                                        // MetaItem videos' trailer streams
                                        video.trailer_streams.iter_mut().filter_map(|stream| {
                                            stream.with_addon_url(&addon_transport_url).ok()
                                        }),
                                    )
                            })
                            // Trailer Streams of the MetaItemPreview
                            .chain(meta_item.preview.trailer_streams.iter_mut().filter_map(
                                |stream| stream.with_addon_url(&addon_transport_url).ok(),
                            ))
                    })
                    .collect()
            }
            ResourceResponse::Meta { meta } => meta
                .videos
                .iter_mut()
                .flat_map(|video| {
                    // MetaItem video streams
                    video
                        .streams
                        .iter_mut()
                        .filter_map(|stream| stream.with_addon_url(&addon_transport_url).ok())
                        .chain(
                            // MetaItem videos' trailer streams
                            video.trailer_streams.iter_mut().filter_map(|stream| {
                                stream.with_addon_url(&addon_transport_url).ok()
                            }),
                        )
                })
                // Trailer Streams of the MetaItemPreview
                .chain(
                    meta.preview
                        .trailer_streams
                        .iter_mut()
                        .filter_map(|stream| stream.with_addon_url(&addon_transport_url).ok()),
                )
                .collect(),
            ResourceResponse::Streams { streams } => streams
                .iter_mut()
                .filter_map(|stream| stream.with_addon_url(&addon_transport_url).ok())
                .collect(),
            ResourceResponse::Subtitles { subtitles } => subtitles
                .iter_mut()
                .filter_map(|subtitle| subtitle.with_addon_url(&addon_transport_url).ok())
                .collect(),
            ResourceResponse::Addons { .. } => {
                // for addons - do nothing
            }
        }
    }
}

#[serde_as]
#[derive(Clone, Serialize, Deserialize, Debug)]
#[serde(transparent)]
struct SkipError<T: for<'a> Deserialize<'a> + Serialize>(
    #[serde_as(as = "VecSkipError<_>")] Vec<T>,
);

impl<'de> Deserialize<'de> for ResourceResponse {
    /// Custom deserialize for ResourceResponse which expects only 1 of the required fields
    /// to be set in the response object
    fn deserialize<D>(deserializer: D) -> Result<ResourceResponse, D::Error>
    where
        D: Deserializer<'de>,
    {
        let keys = [
            "metas",
            "metasDetailed",
            "meta",
            "streams",
            "subtitles",
            "addons",
        ];

        let value =
            serde_path_to_error::deserialize(deserializer).map_err(serde::de::Error::custom)?;
        let mut value = match value {
            serde_json::Value::Object(value) => value,
            _ => {
                return Err(serde::de::Error::custom(
                    "Cannot deserialize as ResourceResponse, expected an Object response",
                ))
            }
        };

        // check whether we have one of the expected keys or if we have more than 1 which is not allowed!
        let unique_keys_count = keys.iter().filter(|key| value.contains_key(**key)).count();
        if unique_keys_count == 0 {
            return Err(serde::de::Error::custom(
                format!("Cannot deserialize as ResourceResponse, the expected Object response didn't contain any of the required keys: {}",
                keys.join(", ")),
            ));
        }
        if unique_keys_count > 1 {
            return Err(serde::de::Error::custom(
                format!("Cannot deserialize as ResourceResponse, the expected Object response contained more than 1 of the unique keys: {}",
                keys.join(", ")),
            ));
        }

        if let Some(value) = value.get_mut("metas") {
            let skip = serde_json::from_value::<SkipError<_>>(value.take())
                .map_err(serde::de::Error::custom)?;

            Ok(ResourceResponse::Metas { metas: skip.0 })
        } else if let Some(value) = value.get_mut("metasDetailed") {
            let skip = serde_json::from_value::<SkipError<_>>(value.take())
                .map_err(serde::de::Error::custom)?;

            Ok(ResourceResponse::MetasDetailed {
                metas_detailed: skip.0,
            })
        } else if let Some(value) = value.get_mut("meta") {
            Ok(ResourceResponse::Meta {
                meta: serde_json::from_value(value.take()).map_err(serde::de::Error::custom)?,
            })
        } else if let Some(value) = value.get_mut("streams") {
            let skip = serde_json::from_value::<SkipError<_>>(value.take())
                .map_err(serde::de::Error::custom)?;

            Ok(ResourceResponse::Streams { streams: skip.0 })
        } else if let Some(value) = value.get_mut("subtitles") {
            let skip = serde_json::from_value::<SkipError<_>>(value.take())
                .map_err(serde::de::Error::custom)?;

            Ok(ResourceResponse::Subtitles { subtitles: skip.0 })
        } else if let Some(value) = value.get_mut("addons") {
            let skip = serde_json::from_value::<SkipError<_>>(value.take())
                .map_err(serde::de::Error::custom)?;

            Ok(ResourceResponse::Addons { addons: skip.0 })
        } else {
            // we should never get to this else, as we already check for missing required key
            // but we're leaving it to remove the danger of a developer forgetting to add a new key to the list.
            Err(serde::de::Error::custom(
                format!("Cannot deserialize as ResourceResponse, the expected Object response didn't contain any of the required keys: {}",
                keys.join(", ")
            )
            ))
        }
    }
}

#[cfg(test)]
mod tests {
<<<<<<< HEAD
    use once_cell::sync::Lazy;
    use url::Url;

    use crate::types::resource::{
        MetaItem, MetaItemPreview, Stream, StreamBehaviorHints, StreamSource, UrlExtended, Video,
    };

    use super::ResourceResponse;

    pub static ADDON_TRANSPORT_URL: Lazy<Url> =
        Lazy::new(|| "https://example-addon.com/manifest.json".parse().unwrap());

    #[test]
    fn replace_relative_path_for_meta() {
        let relative_stream = Stream {
            source: StreamSource::Url {
                url: UrlExtended::RelativePath("/stream/path/tt123456.json".into()),
            },
            name: None,
            description: None,
            thumbnail: None,
            subtitles: vec![],
            behavior_hints: StreamBehaviorHints::default(),
        };

        let relative_video_trailer_stream = Stream {
            source: StreamSource::Url {
                url: UrlExtended::RelativePath("/stream/video/trailer/path/tt123456:1.json".into()),
            },
            name: None,
            description: None,
            thumbnail: None,
            subtitles: vec![],
            behavior_hints: StreamBehaviorHints::default(),
        };

        let relative_trailer_stream = Stream {
            source: StreamSource::Url {
                url: UrlExtended::RelativePath("/stream/trailer/path/tt123456.json".into()),
            },
            name: None,
            description: None,
            thumbnail: None,
            subtitles: vec![],
            behavior_hints: StreamBehaviorHints::default(),
        };

        let relative_meta_preview = {
            let mut preview = MetaItemPreview::default();
            preview
                .trailer_streams
                .push(relative_trailer_stream.clone());
            preview
        };

        let relative_video_stream = {
            let mut video = Video::default();
            video
                .trailer_streams
                .push(relative_video_trailer_stream.clone());

            video.streams.push(relative_stream.clone());
            video
        };

        // Meta response with relative path
        {
            let mut resource_response = ResourceResponse::Meta {
                meta: MetaItem {
                    preview: relative_meta_preview.clone(),
                    videos: vec![relative_video_stream.clone()],
                },
            };

            resource_response.convert_relative_paths(ADDON_TRANSPORT_URL.clone());

            let meta = match resource_response {
                ResourceResponse::Meta { meta } => meta,
                _ => unreachable!(),
            };
            // Meta trailer stream
            assert_eq!(
                "https://example-addon.com/stream/trailer/path/tt123456.json",
                &meta
                    .preview
                    .trailer_streams
                    .first()
                    .unwrap()
                    .download_url()
                    .unwrap()
            );

            // Video stream
            assert_eq!(
                "https://example-addon.com/stream/path/tt123456.json",
                &meta
                    .videos
                    .first()
                    .unwrap()
                    .streams
                    .first()
                    .unwrap()
                    .download_url()
                    .unwrap()
            );

            // Video trailer stream

            assert_eq!(
                "https://example-addon.com/stream/video/trailer/path/tt123456:1.json",
                &meta
                    .videos
                    .first()
                    .unwrap()
                    .trailer_streams
                    .first()
                    .unwrap()
                    .download_url()
                    .unwrap()
=======
    use serde_json::from_value;

    use super::*;

    #[test]
    fn test_response_deserialization_keys() {
        // Bad json, should trigger the serde_error_to_path
        {
            // object key must be a string, number provided
            let json_response = r#"{
                "some_key": {
                    "valid_value": 9999999999999999999999999,
                    5
                }
            }"#;
            let result_err = serde_json::from_str::<ResourceResponse>(json_response)
                .expect_err("Should be an error");

            assert_eq!(
                result_err.to_string(),
                "some_key.?: key must be a string at line 4 column 21"
            );
            assert_eq!(4, result_err.line());
            assert_eq!(21, result_err.column());
        }

        // Wrong ResourceResponse, not an object response
        {
            let json_response = serde_json::json!(256);
            let result = from_value::<ResourceResponse>(json_response);

            assert!(
                result
                    .expect_err("Should be an error")
                    .to_string()
                    .contains("expected an Object response"),
                "Message does not include the text 'expected an Object response'"
            );
        }

        // Wrong ResourceResponse, missing a required key, i.e. non-existing variant
        {
            let json_response = serde_json::json!({
                "unknownVariant": {"test": 1}
            });
            let result = from_value::<ResourceResponse>(json_response);

            assert!(
                result
                    .expect_err("Should be an error")
                    .to_string()
                    .contains("didn't contain any of the required keys"),
                "Message does not include the text 'didn't contain any of the required keys'"
            );
        }

        // Wrong ResourceResponse, multiple exclusive keys, i.e. bad variant values
        {
            let json_response = serde_json::json!({
                "metas": {},
                "metasDetailed": {},
            });
            let result = from_value::<ResourceResponse>(json_response);

            assert!(
                result.expect_err("Should be an error").to_string().contains("Object response contained more than 1 of the unique keys"),
                "Message does not include the text 'Object response contained more than 1 of the unique keys'"
            );
        }
        // Wrong ResourceResponse, invalid type, expected sequence (Vec) got map (Object)
        {
            let json_response = serde_json::json!({
                "metas": {"object_key": "value"}
            });
            let result = from_value::<ResourceResponse>(json_response);

            assert!(
                result
                    .expect_err("Should be an error")
                    .to_string()
                    .contains("invalid type: map, expected a sequence"),
                "Message does not include the text 'invalid type: map, expected a sequence'"
>>>>>>> 20f52771
            );
        }
    }
}<|MERGE_RESOLUTION|>--- conflicted
+++ resolved
@@ -218,8 +218,8 @@
 
 #[cfg(test)]
 mod tests {
-<<<<<<< HEAD
     use once_cell::sync::Lazy;
+    use serde_json::from_value;
     use url::Url;
 
     use crate::types::resource::{
@@ -230,6 +230,88 @@
 
     pub static ADDON_TRANSPORT_URL: Lazy<Url> =
         Lazy::new(|| "https://example-addon.com/manifest.json".parse().unwrap());
+
+    #[test]
+    fn test_response_deserialization_keys() {
+        // Bad json, should trigger the serde_error_to_path
+        {
+            // object key must be a string, number provided
+            let json_response = r#"{
+                "some_key": {
+                    "valid_value": 9999999999999999999999999,
+                    5
+                }
+            }"#;
+            let result_err = serde_json::from_str::<ResourceResponse>(json_response)
+                .expect_err("Should be an error");
+
+            assert_eq!(
+                result_err.to_string(),
+                "some_key.?: key must be a string at line 4 column 21"
+            );
+            assert_eq!(4, result_err.line());
+            assert_eq!(21, result_err.column());
+        }
+
+        // Wrong ResourceResponse, not an object response
+        {
+            let json_response = serde_json::json!(256);
+            let result = from_value::<ResourceResponse>(json_response);
+
+            assert!(
+                result
+                    .expect_err("Should be an error")
+                    .to_string()
+                    .contains("expected an Object response"),
+                "Message does not include the text 'expected an Object response'"
+            );
+        }
+
+        // Wrong ResourceResponse, missing a required key, i.e. non-existing variant
+        {
+            let json_response = serde_json::json!({
+                "unknownVariant": {"test": 1}
+            });
+            let result = from_value::<ResourceResponse>(json_response);
+
+            assert!(
+                result
+                    .expect_err("Should be an error")
+                    .to_string()
+                    .contains("didn't contain any of the required keys"),
+                "Message does not include the text 'didn't contain any of the required keys'"
+            );
+        }
+
+        // Wrong ResourceResponse, multiple exclusive keys, i.e. bad variant values
+        {
+            let json_response = serde_json::json!({
+                "metas": {},
+                "metasDetailed": {},
+            });
+            let result = from_value::<ResourceResponse>(json_response);
+
+            assert!(
+                result.expect_err("Should be an error").to_string().contains("Object response contained more than 1 of the unique keys"),
+                "Message does not include the text 'Object response contained more than 1 of the unique keys'"
+            );
+        }
+        // Wrong ResourceResponse, invalid type, expected sequence (Vec) got map (Object)
+        {
+            let json_response = serde_json::json!({
+                "metas": {"object_key": "value"}
+            });
+            let result = from_value::<ResourceResponse>(json_response);
+
+            assert!(
+                result
+                    .expect_err("Should be an error")
+                    .to_string()
+                    .contains("invalid type: map, expected a sequence"),
+                "Message does not include the text 'invalid type: map, expected a sequence'"
+            );
+        }
+    }
 
     #[test]
     fn replace_relative_path_for_meta() {
@@ -338,90 +420,6 @@
                     .unwrap()
                     .download_url()
                     .unwrap()
-=======
-    use serde_json::from_value;
-
-    use super::*;
-
-    #[test]
-    fn test_response_deserialization_keys() {
-        // Bad json, should trigger the serde_error_to_path
-        {
-            // object key must be a string, number provided
-            let json_response = r#"{
-                "some_key": {
-                    "valid_value": 9999999999999999999999999,
-                    5
-                }
-            }"#;
-            let result_err = serde_json::from_str::<ResourceResponse>(json_response)
-                .expect_err("Should be an error");
-
-            assert_eq!(
-                result_err.to_string(),
-                "some_key.?: key must be a string at line 4 column 21"
-            );
-            assert_eq!(4, result_err.line());
-            assert_eq!(21, result_err.column());
-        }
-
-        // Wrong ResourceResponse, not an object response
-        {
-            let json_response = serde_json::json!(256);
-            let result = from_value::<ResourceResponse>(json_response);
-
-            assert!(
-                result
-                    .expect_err("Should be an error")
-                    .to_string()
-                    .contains("expected an Object response"),
-                "Message does not include the text 'expected an Object response'"
-            );
-        }
-
-        // Wrong ResourceResponse, missing a required key, i.e. non-existing variant
-        {
-            let json_response = serde_json::json!({
-                "unknownVariant": {"test": 1}
-            });
-            let result = from_value::<ResourceResponse>(json_response);
-
-            assert!(
-                result
-                    .expect_err("Should be an error")
-                    .to_string()
-                    .contains("didn't contain any of the required keys"),
-                "Message does not include the text 'didn't contain any of the required keys'"
-            );
-        }
-
-        // Wrong ResourceResponse, multiple exclusive keys, i.e. bad variant values
-        {
-            let json_response = serde_json::json!({
-                "metas": {},
-                "metasDetailed": {},
-            });
-            let result = from_value::<ResourceResponse>(json_response);
-
-            assert!(
-                result.expect_err("Should be an error").to_string().contains("Object response contained more than 1 of the unique keys"),
-                "Message does not include the text 'Object response contained more than 1 of the unique keys'"
-            );
-        }
-        // Wrong ResourceResponse, invalid type, expected sequence (Vec) got map (Object)
-        {
-            let json_response = serde_json::json!({
-                "metas": {"object_key": "value"}
-            });
-            let result = from_value::<ResourceResponse>(json_response);
-
-            assert!(
-                result
-                    .expect_err("Should be an error")
-                    .to_string()
-                    .contains("invalid type: map, expected a sequence"),
-                "Message does not include the text 'invalid type: map, expected a sequence'"
->>>>>>> 20f52771
             );
         }
     }
