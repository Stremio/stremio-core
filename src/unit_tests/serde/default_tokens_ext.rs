--- conflicted
+++ resolved
@@ -24,11 +24,7 @@
         vec![
             Token::Struct {
                 name: "LibraryItemState",
-<<<<<<< HEAD
-                len: 12,
-=======
-                len: 10,
->>>>>>> 96636cd5
+                len: 11,
             },
             Token::Str("lastWatched"),
             Token::None,
