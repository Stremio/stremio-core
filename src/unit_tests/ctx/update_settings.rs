use crate::constants::PROFILE_STORAGE_KEY;
use crate::models::ctx::Ctx;
use crate::runtime::msg::{Action, ActionCtx};
use crate::runtime::{Runtime, RuntimeAction};
use crate::types::library::LibraryBucket;
use crate::types::notifications::NotificationsBucket;
use crate::types::profile::{Profile, Settings};
use crate::unit_tests::{TestEnv, REQUESTS, STORAGE};
use stremio_derive::Model;

#[test]
fn actionctx_updatesettings() {
<<<<<<< HEAD
    #[derive(Model)]
=======
    #[derive(Model, Clone, Default)]
>>>>>>> e2d7913a
    #[model(TestEnv)]
    struct TestModel {
        ctx: Ctx,
    }
    let settings = Settings {
        subtitles_language: "bg".to_string(),
        subtitles_size: 150,
        ..Settings::default()
    };
    let _env_mutex = TestEnv::reset();
    let ctx = Ctx::new(
        Profile::default(),
        LibraryBucket::default(),
        NotificationsBucket::new::<TestEnv>(None, vec![]),
    );
    let (runtime, _rx) = Runtime::<TestEnv, _>::new(TestModel { ctx }, vec![], 1000);
    TestEnv::run(|| {
        runtime.dispatch(RuntimeAction {
            field: None,
            action: Action::Ctx(ActionCtx::UpdateSettings(settings.to_owned())),
        })
    });
    assert_eq!(
        runtime.model().unwrap().ctx.profile.settings,
        settings,
        "Settings updated successfully in memory"
    );
    assert!(
        STORAGE
            .read()
            .unwrap()
            .get(PROFILE_STORAGE_KEY)
            .map_or(false, |data| {
                serde_json::from_str::<Profile>(data).unwrap().settings == settings
            }),
        "Settings updated successfully in storage"
    );
    assert!(
        REQUESTS.read().unwrap().is_empty(),
        "No requests have been sent"
    );
}

#[test]
fn actionctx_updatesettings_not_changed() {
<<<<<<< HEAD
    #[derive(Model)]
=======
    #[derive(Model, Clone, Default)]
>>>>>>> e2d7913a
    #[model(TestEnv)]
    struct TestModel {
        ctx: Ctx,
    }
    let settings = Settings {
        subtitles_language: "bg".to_string(),
        subtitles_size: 150,
        ..Settings::default()
    };
    let profile = Profile {
        settings: settings.to_owned(),
        ..Default::default()
    };
    let _env_mutex = TestEnv::reset();
    STORAGE.write().unwrap().insert(
        PROFILE_STORAGE_KEY.to_owned(),
        serde_json::to_string(&profile).unwrap(),
    );
    let (runtime, _rx) = Runtime::<TestEnv, _>::new(
        TestModel {
            ctx: Ctx::new(
                profile,
                LibraryBucket::default(),
                NotificationsBucket::new::<TestEnv>(None, vec![]),
            ),
        },
        vec![],
        1000,
    );
    TestEnv::run(|| {
        runtime.dispatch(RuntimeAction {
            field: None,
            action: Action::Ctx(ActionCtx::UpdateSettings(settings.to_owned())),
        })
    });
    assert_eq!(
        runtime.model().unwrap().ctx.profile.settings,
        settings,
        "Settings not updated in memory"
    );
    assert!(
        STORAGE
            .read()
            .unwrap()
            .get(PROFILE_STORAGE_KEY)
            .map_or(false, |data| {
                serde_json::from_str::<Profile>(data).unwrap().settings == settings
            }),
        "Settings not updated in storage"
    );
    assert!(
        REQUESTS.read().unwrap().is_empty(),
        "No requests have been sent"
    );
}<|MERGE_RESOLUTION|>--- conflicted
+++ resolved
@@ -10,11 +10,7 @@
 
 #[test]
 fn actionctx_updatesettings() {
-<<<<<<< HEAD
-    #[derive(Model)]
-=======
     #[derive(Model, Clone, Default)]
->>>>>>> e2d7913a
     #[model(TestEnv)]
     struct TestModel {
         ctx: Ctx,
@@ -60,11 +56,7 @@
 
 #[test]
 fn actionctx_updatesettings_not_changed() {
-<<<<<<< HEAD
-    #[derive(Model)]
-=======
     #[derive(Model, Clone, Default)]
->>>>>>> e2d7913a
     #[model(TestEnv)]
     struct TestModel {
         ctx: Ctx,
