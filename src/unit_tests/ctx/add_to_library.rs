use crate::constants::{LIBRARY_RECENT_STORAGE_KEY, LIBRARY_STORAGE_KEY};
use crate::models::ctx::Ctx;
use crate::runtime::msg::{Action, ActionCtx};
use crate::runtime::{Env, EnvFutureExt, Runtime, RuntimeAction, TryEnvFuture};
use crate::types::api::{APIResult, SuccessResponse};
use crate::types::library::{LibraryBucket, LibraryItem, LibraryItemState};
use crate::types::notifications::NotificationsBucket;
use crate::types::profile::{Auth, AuthKey, GDPRConsent, Profile, User};
use crate::types::resource::{MetaItemBehaviorHints, MetaItemPreview, PosterShape};
use crate::types::True;
use crate::unit_tests::{
    default_fetch_handler, Request, TestEnv, FETCH_HANDLER, NOW, REQUESTS, STORAGE,
};
use chrono::{TimeZone, Utc};
use futures::future;
use std::any::Any;
use stremio_derive::Model;
use url::Url;

#[test]
fn actionctx_addtolibrary() {
<<<<<<< HEAD
    #[derive(Model)]
=======
    #[derive(Model, Clone, Default)]
>>>>>>> e2d7913a
    #[model(TestEnv)]
    struct TestModel {
        ctx: Ctx,
    }
    fn fetch_handler(request: Request) -> TryEnvFuture<Box<dyn Any + Send>> {
        match request {
            Request {
                url, method, body, ..
            } if url == "https://api.strem.io/api/datastorePut"
                && method == "POST"
                && body == "{\"authKey\":\"auth_key\",\"collection\":\"libraryItem\",\"changes\":[{\"_id\":\"id\",\"name\":\"name\",\"type\":\"type\",\"poster\":null,\"posterShape\":\"poster\",\"removed\":false,\"temp\":false,\"_ctime\":\"2020-01-01T00:00:00Z\",\"_mtime\":\"2020-01-01T00:00:00Z\",\"state\":{\"lastWatched\":\"2020-01-01T00:00:00Z\",\"timeWatched\":0,\"timeOffset\":0,\"overallTimeWatched\":0,\"timesWatched\":0,\"flaggedWatched\":0,\"duration\":0,\"video_id\":null,\"watched\":null,\"lastVideoReleased\":null,\"notificationsDisabled\":false},\"behaviorHints\":{\"defaultVideoId\":null,\"featuredVideoId\":null,\"hasScheduledVideos\":false}}]}" =>
            {
                future::ok(Box::new(APIResult::Ok {
                    result: SuccessResponse { success: True {} },
                }) as Box<dyn Any + Send>).boxed_env()
            }
            _ => default_fetch_handler(request),
        }
    }
    let meta_preview = MetaItemPreview {
        id: "id".to_owned(),
        r#type: "type".to_owned(),
        name: "name".to_owned(),
        poster: None,
        background: None,
        logo: None,
        description: None,
        release_info: None,
        runtime: None,
        released: None,
        poster_shape: Default::default(),
        links: vec![],
        trailer_streams: vec![],
        behavior_hints: Default::default(),
    };
    let library_item = LibraryItem {
        id: "id".to_owned(),
        removed: false,
        temp: false,
        ctime: Some(Utc.with_ymd_and_hms(2020, 1, 1, 0, 0, 0).unwrap()),
        mtime: Utc.with_ymd_and_hms(2020, 1, 1, 0, 0, 0).unwrap(),
        state: LibraryItemState {
            last_watched: Some(Utc.with_ymd_and_hms(2020, 1, 1, 0, 0, 0).unwrap()),
            ..Default::default()
        },
        name: "name".to_owned(),
        r#type: "type".to_owned(),
        poster: None,
        poster_shape: Default::default(),
        behavior_hints: Default::default(),
    };
    let _env_mutex = TestEnv::reset();
    *FETCH_HANDLER.write().unwrap() = Box::new(fetch_handler);
    *NOW.write().unwrap() = Utc.with_ymd_and_hms(2020, 1, 1, 0, 0, 0).unwrap();
    let (runtime, _rx) = Runtime::<TestEnv, _>::new(
        TestModel {
            ctx: Ctx::new(
                Profile {
                    auth: Some(Auth {
                        key: AuthKey("auth_key".to_owned()),
                        user: User {
                            id: "user_id".to_owned(),
                            email: "user_email".to_owned(),
                            fb_id: None,
                            avatar: None,
                            last_modified: TestEnv::now(),
                            date_registered: TestEnv::now(),
                            trakt: None,
                            premium_expire: None,
                            gdpr_consent: GDPRConsent {
                                tos: true,
                                privacy: true,
                                marketing: true,
                                from: Some("tests".to_owned()),
                            },
                        },
                    }),
                    ..Default::default()
                },
                LibraryBucket {
                    uid: Some("id".to_owned()),
                    ..Default::default()
                },
                NotificationsBucket::new::<TestEnv>(None, vec![]),
            ),
        },
        vec![],
        1000,
    );
    TestEnv::run(|| {
        runtime.dispatch(RuntimeAction {
            field: None,
            action: Action::Ctx(ActionCtx::AddToLibrary(meta_preview.to_owned())),
        })
    });
    assert_eq!(
        runtime.model().unwrap().ctx.library.items.len(),
        1,
        "There is one library item in memory"
    );
    assert_eq!(
        runtime
            .model()
            .unwrap()
            .ctx
            .library
            .items
            .get(&meta_preview.id),
        Some(&library_item),
        "Library updated successfully in memory"
    );
    assert!(
        STORAGE
            .read()
            .unwrap()
            .get(LIBRARY_RECENT_STORAGE_KEY)
            .map_or(false, |data| {
                serde_json::from_str::<LibraryBucket>(data).unwrap()
                    == LibraryBucket::new(Some("id".to_owned()), vec![library_item])
            }),
        "Library recent slot updated successfully in storage"
    );
    assert!(
        STORAGE.read().unwrap().get(LIBRARY_STORAGE_KEY).is_none(),
        "Library slot updated successfully in storage"
    );
    assert_eq!(
        REQUESTS.read().unwrap().len(),
        1,
        "One request has been sent"
    );
    assert_eq!(
        REQUESTS.read().unwrap().get(0).unwrap().url.to_owned(),
        "https://api.strem.io/api/datastorePut".to_owned(),
        "datastorePut request has been sent"
    );
}

#[test]
fn actionctx_addtolibrary_already_added() {
<<<<<<< HEAD
    #[derive(Model)]
=======
    #[derive(Model, Clone, Default)]
>>>>>>> e2d7913a
    #[model(TestEnv)]
    struct TestModel {
        ctx: Ctx,
    }
    let meta_preview = MetaItemPreview {
        id: "id".to_owned(),
        r#type: "type".to_owned(),
        name: "name".to_owned(),
        poster: Some(Url::parse("http://poster").unwrap()),
        background: None,
        poster_shape: PosterShape::Square,
        logo: None,
        description: None,
        release_info: None,
        runtime: None,
        released: None,
        links: vec![],
        trailer_streams: vec![],
        behavior_hints: MetaItemBehaviorHints {
            default_video_id: Some("video_id2".to_owned()),
            featured_video_id: None,
            has_scheduled_videos: false,
            other: Default::default(),
        },
    };
    let library_item = LibraryItem {
        id: "id".to_owned(),
        r#type: "type".to_owned(),
        name: "name".to_owned(),
        poster: Some(Url::parse("http://poster").unwrap()),
        poster_shape: PosterShape::Square,
        removed: false,
        temp: false,
        ctime: Some(Utc.with_ymd_and_hms(2020, 1, 1, 0, 0, 0).unwrap()),
        mtime: Utc.with_ymd_and_hms(2020, 1, 2, 0, 0, 0).unwrap(),
        state: LibraryItemState {
            video_id: Some("video_id".to_owned()),
            ..LibraryItemState::default()
        },
        behavior_hints: MetaItemBehaviorHints {
            default_video_id: Some("video_id2".to_owned()),
            featured_video_id: None,
            has_scheduled_videos: false,
            other: Default::default(),
        },
    };
    let _env_mutex = TestEnv::reset();
    *NOW.write().unwrap() = Utc.with_ymd_and_hms(2020, 1, 2, 0, 0, 0).unwrap();
    let (runtime, _rx) = Runtime::<TestEnv, _>::new(
        TestModel {
            ctx: Ctx::new(
                Profile::default(),
                LibraryBucket {
                    uid: None,
                    items: vec![(
                        "id".to_owned(),
                        LibraryItem {
                            id: "id".to_owned(),
                            r#type: "typename_".to_owned(),
                            name: "name_".to_owned(),
                            poster: None,
                            poster_shape: PosterShape::Poster,
                            removed: true,
                            temp: true,
                            ctime: Some(Utc.with_ymd_and_hms(2020, 1, 1, 0, 0, 0).unwrap()),
                            mtime: Utc.with_ymd_and_hms(2020, 1, 1, 0, 0, 0).unwrap(),
                            state: LibraryItemState {
                                video_id: Some("video_id".to_owned()),
                                ..LibraryItemState::default()
                            },
                            behavior_hints: Default::default(),
                        },
                    )]
                    .into_iter()
                    .collect(),
                },
                NotificationsBucket::new::<TestEnv>(None, vec![]),
            ),
        },
        vec![],
        1000,
    );
    TestEnv::run(|| {
        runtime.dispatch(RuntimeAction {
            field: None,
            action: Action::Ctx(ActionCtx::AddToLibrary(meta_preview.to_owned())),
        })
    });
    assert_eq!(
        runtime.model().unwrap().ctx.library.items.len(),
        1,
        "There is one library item in memory"
    );
    assert_eq!(
        runtime
            .model()
            .unwrap()
            .ctx
            .library
            .items
            .get(&library_item.id),
        Some(&library_item),
        "Library updated successfully in memory"
    );
    assert!(
        STORAGE
            .read()
            .unwrap()
            .get(LIBRARY_RECENT_STORAGE_KEY)
            .map_or(false, |data| {
                serde_json::from_str::<LibraryBucket>(data).unwrap()
                    == LibraryBucket::new(None, vec![library_item])
            }),
        "Library recent slot updated successfully in storage"
    );
    assert!(
        STORAGE.read().unwrap().get(LIBRARY_STORAGE_KEY).is_none(),
        "Library slot updated successfully in storage"
    );
    assert!(
        REQUESTS.read().unwrap().is_empty(),
        "No requests have been sent"
    );
}<|MERGE_RESOLUTION|>--- conflicted
+++ resolved
@@ -19,11 +19,7 @@
 
 #[test]
 fn actionctx_addtolibrary() {
-<<<<<<< HEAD
-    #[derive(Model)]
-=======
     #[derive(Model, Clone, Default)]
->>>>>>> e2d7913a
     #[model(TestEnv)]
     struct TestModel {
         ctx: Ctx,
@@ -164,11 +160,7 @@
 
 #[test]
 fn actionctx_addtolibrary_already_added() {
-<<<<<<< HEAD
-    #[derive(Model)]
-=======
     #[derive(Model, Clone, Default)]
->>>>>>> e2d7913a
     #[model(TestEnv)]
     struct TestModel {
         ctx: Ctx,
