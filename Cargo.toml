--- conflicted
+++ resolved
@@ -66,21 +66,18 @@
 
 magnet-url = "2.0"
 hex = "0.4"
-<<<<<<< HEAD
 
 # error handling
-anyhow = "1.0.*"
+anyhow = "1.0"
 thiserror = "1"
+
+regex = "1.8"
 
 # local search and autocomplete functionallity
 localsearch = { version = "0.1.0", git = "https://github.com/Stremio/local-search", branch = "main" }
 
 # Number operations
 num = { version = "0.4.0", default-features = false }
-=======
-anyhow = "1.0"
-regex = "1.8"
->>>>>>> e2d7913a
 
 # Tracing
 tracing = "0.1"
