--- conflicted
+++ resolved
@@ -71,14 +71,10 @@
 tracing-wasm = { version = "0.2", optional = true }
 
 [dev-dependencies]
-<<<<<<< HEAD
-wasm-bindgen-test = { version = "0.3.0" }
-=======
 wasm-bindgen-test = "0.3.0"
 
 [package.metadata.wasm-pack.profile.release]
 # iOS 12 Safari - unsupported, flag is insufficient for this version to work and out-of-scope for now
 # iOS 14 Safari - unsupported, we need to use `--signext-lowering`
 # iOS 15 Safari - supported without this flag, current version is tested and works
-wasm-opt = ["--signext-lowering"]
->>>>>>> 71d82510
+wasm-opt = ["--signext-lowering"]